# dxApi

## in develop

<<<<<<< HEAD
* Handling of non-fully qualified file IDs for bulk search/describe. Now for the files provided without the project ID, 
the `describe` response will be returned only for current workspace/project. If a file was cloned to other projects, they 
will be ignored. Non-fully qualified file IDs are not allowed when searching files in other projects.
=======
* Regression tests for API calls to platform

>>>>>>> 8f602f86

## 0.13.2 (2022-03-15)

* Added API methods for describing dbcluster and database objects

## 0.13.1 (2022-01-05)

* Updates code to compile with JDK11
* Updates build environment to JDK11, Scala 2.13.7, and SBT 1.5.7

## 0.13.0 (2021-12-09)

* Adds `DxApi.addTags` method
* Fixes `DxFindDataObjects` when used with `tags` constraint
* Handles record results in `DxFindDataObjects`
* Adds `systemRequirements` to `DxWorkflowStageDesc`

## 0.12.0 (2021-11-18)

* Enables `retryLimit` to be set for `DxApi.uploadFile` and `DxApi.downloadFile`

## 0.11.0 (2021-11-15)

* Fixes `DxApi.resolveApp` to handle app name with with version (e.g. `bwa_mem/1.0.0`)
* Adds `version` field to `DxAppDescribe`

## 0.10.1 (2021-11-10)

* Fixes `resolveProject` to handle `container-` objects
* Improves error message when API call failes due to connection error

## 0.10.0 (2021-09-08)

* Removes price-based selection of instance types in favor of rank-based selection
* Fixes parsing of non-file-type default values that are reference-type links
* Fixes parsing of parameter defaults/suggestions/choices that are of type `Hash`

## 0.9.0 (2021-08-31)

* Make including the project optional (default true) in `DxUtils.dxDataObjectToUri`
* Adds `force` option to `DxProject.removeObjects`
* Adds `cloneDataObject` method to `dxApi`
* Fixes parsing of file-type default values that are reference-type links 

## 0.8.0 (2021-07-27)

* Fixes parsing of File-type default values that are a DNAnexus link with a project ID or field reference  
* Adds `DxApi.uploadFiles`, `DxApi.uploadStrings`, and `DxApi.uploadDirectories`, which support parallel uploading

## 0.7.0 (2021-07-16)

* Unifies parsing of `choices`, `suggestions`, and `default` in `DxIOParameter`
* No longer attempts to resolve files/projects/folders when parsing a `DxIOParameter`
* Adds tags field to `DxFileDescribe`
* Adds hidden field to `DxWorkflowDescribe`, `DxAppletDescribe`
* `DxProject` now extends `DxObject` rather than `DxDataObject`
* Adds `DxApi.dataObjectFromJson` method

## 0.6.0 (2021-07-12)

* Adds option to `DxApi.describeFilesBulk` to search first in the workspace container
* `DxApi.resolveDataObject` now searches in the current workspace and/or project if the project is not specified explicitly
* Refactors `DxFindDataObjects` to use separate `DxFindDataObjectsConstraints` class for specifying constraints
* Uses the currently select project ID as the workspace ID when not running in a job.
* Better handles insufficient permissions when requesting instance type price list

## 0.5.2 (2021-06-29)

* Fixes `DxApi.getWorkingDir`

## 0.5.1 (2021-06-28)

* Normalizes any object/folder paths

## 0.5.0 (2021-06-23)

* Adds `folder` attribute to job description
* Checks that all necessary fields are available when trying to used cached object descriptions
* Creates `DxFile` with destination project when uploading to a destination project
* Modifies `DxFile.uploadDirectory` signature:
    * Optional `filter` parameter to upload only certain files in the directory
    * Also returns mapping of local path to `DxFile`
* Caches projects by ID as well as by name for later reuse

## 0.4.1 (2021-06-08)

* Adds warning when `findDataObjects` is called without a project

## 0.4.0 (2021-05-26)

* Adds `tags` and `properties` parameters to the `DxApi.upload*` functions.

## 0.3.0 (2021-05-07)

* Adds functions to create `dx://` URIs from components
* URL-encodes project names, paths, and file names when creating `dx://` URIs, and decodes them when parsing 
* Adds `state` parameter to `DxFindDataObjects`
* Adds `DxApi.uploadDirectory` function

## 0.2.0 (2021-04-23)

* Adds option to wait for upload to `DxApi.uploadFile`
* Allow caching file folder independenly of `describe()`

## 0.1.16 (2021-04-19)

* Adds 'state' field to `DxFileDescribe`

## 0.1.15 (2021-04-16)

* Adds `overwrite` option to `DxApi.downloadFile`
* Adds `dependsOn` field to `DxAnalysis.describe`

## 0.1.14 (2021-03-28)

* Adds `DxPath.split` function
* Adds option to ignore maximum resource bounds in `InstanceTypeRequest`
* bugfixes

## 0.1.13 (2021-02-25)

* Improves `DxApi.downloadFile`

## 0.1.12 (2021-02-24)

* Add functions related to EBORs in `DxUtils`
* bugfixes

## 0.1.11 (2021-02-18)

* bugfixes

## 0.1.10 (2021-02-16)

* Add option to uploadFile to specify a destination
* Add `DxApi.uploadString`
* Add `folder` parameter to `(App|Applet|Workflow).newRun`

## 0.1.9 (2021-02-10)

* Fix `DxUtils.parseObjectId` to recognize named objects (apps and globalworkflows)

## 0.1.8 (2021-02-02)

* Support execution priority on app/applet/workflow newRun
* Allow for optional instance type requests

## 0.1.7 (2020-12-03)

* Support max requirements in InstanceTypeRequest

## 0.1.6 (2020-11-30)

* Handle null inputSpec/outputSpec when parsing workflow/describe

## 0.1.5 (2020-11-23)

* Fix DxFindDataObjects parsing of workflow results

## 0.1.4 (2020-11-16)

* Allow caching file name independenly of `describe()`

## 0.1.3 (2020-11-13)

* Add `DxInstanceType.matchesOrExceedes function`

## 0.1.2 (2020-11-12)

* Eliminate indeterminate comparisons by resource in DxInstanceType

## 0.1.1 (2020-11-06)

* Fix test
* Set number of API retries to 10
* Make `dxApi` a secondary parameter in `DxObject` subclasses

## 0.1.0 (2020-10-23)

* First release<|MERGE_RESOLUTION|>--- conflicted
+++ resolved
@@ -2,14 +2,12 @@
 
 ## in develop
 
-<<<<<<< HEAD
 * Handling of non-fully qualified file IDs for bulk search/describe. Now for the files provided without the project ID, 
 the `describe` response will be returned only for current workspace/project. If a file was cloned to other projects, they 
 will be ignored. Non-fully qualified file IDs are not allowed when searching files in other projects.
-=======
+
 * Regression tests for API calls to platform
 
->>>>>>> 8f602f86
 
 ## 0.13.2 (2022-03-15)
 
