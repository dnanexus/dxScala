--- conflicted
+++ resolved
@@ -3,15 +3,11 @@
 ## in develop
 
 * Unifies parsing of `choices`, `suggestions`, and `default` in `DxIOParameter`
-* No longer attempt to resolve files/projects/folders when parsing a `DxIOParameter`
-<<<<<<< HEAD
-* Add tags field to `DxFileDescribe`
-* Add hidden field to `DxWorkflowDescribe`, `DxAppletDescribe`
-=======
+* No longer attempts to resolve files/projects/folders when parsing a `DxIOParameter`
 * Adds tags field to `DxFileDescribe`
+* Adds hidden field to `DxWorkflowDescribe`, `DxAppletDescribe`
 * `DxProject` now extends `DxObject` rather than `DxDataObject`
 * Adds `DxApi.dataObjectFromJson` method
->>>>>>> 6df263b2
 
 ## 0.6.0 (2021-07-12)
 
