# dxApi

## in develop

<<<<<<< HEAD
* Add tags field to `DxFileDescribe`
=======
* Unifies parsing of `choices` and `suggestions` in `DxIOParameter`
>>>>>>> d7affdc0

## 0.6.0 (2021-07-12)

* Adds option to `DxApi.describeFilesBulk` to search first in the workspace container
* `DxApi.resolveDataObject` now searches in the current workspace and/or project if the project is not specified explicitly
* Refactors `DxFindDataObjects` to use separate `DxFindDataObjectsConstraints` class for specifying constraints
* Uses the currently select project ID as the workspace ID when not running in a job.
* Better handles insufficient permissions when requesting instance type price list

## 0.5.2 (2021-06-29)

* Fixes `DxApi.getWorkingDir`

## 0.5.1 (2021-06-28)

* Normalizes any object/folder paths

## 0.5.0 (2021-06-23)

* Adds `folder` attribute to job description
* Checks that all necessary fields are available when trying to used cached object descriptions
* Creates `DxFile` with destination project when uploading to a destination project
* Modifies `DxFile.uploadDirectory` signature:
    * Optional `filter` parameter to upload only certain files in the directory
    * Also returns mapping of local path to `DxFile`
* Caches projects by ID as well as by name for later reuse

## 0.4.1 (2021-06-08)

* Adds warning when `findDataObjects` is called without a project

## 0.4.0 (2021-05-26)

* Adds `tags` and `properties` parameters to the `DxApi.upload*` functions.

## 0.3.0 (2021-05-07)

* Adds functions to create `dx://` URIs from components
* URL-encodes project names, paths, and file names when creating `dx://` URIs, and decodes them when parsing 
* Adds `state` parameter to `DxFindDataObjects`
* Adds `DxApi.uploadDirectory` function

## 0.2.0 (2021-04-23)

* Adds option to wait for upload to `DxApi.uploadFile`
* Allow caching file folder independenly of `describe()`

## 0.1.16 (2021-04-19)

* Adds 'state' field to `DxFileDescribe`

## 0.1.15 (2021-04-16)

* Adds `overwrite` option to `DxApi.downloadFile`
* Adds `dependsOn` field to `DxAnalysis.describe`

## 0.1.14 (2021-03-28)

* Adds `DxPath.split` function
* Adds option to ignore maximum resource bounds in `InstanceTypeRequest`
* bugfixes

## 0.1.13 (2021-02-25)

* Improves `DxApi.downloadFile`

## 0.1.12 (2021-02-24)

* Add functions related to EBORs in `DxUtils`
* bugfixes

## 0.1.11 (2021-02-18)

* bugfixes

## 0.1.10 (2021-02-16)

* Add option to uploadFile to specify a destination
* Add `DxApi.uploadString`
* Add `folder` parameter to `(App|Applet|Workflow).newRun`

## 0.1.9 (2021-02-10)

* Fix `DxUtils.parseObjectId` to recognize named objects (apps and globalworkflows)

## 0.1.8 (2021-02-02)

* Support execution priority on app/applet/workflow newRun
* Allow for optional instance type requests

## 0.1.7 (2020-12-03)

* Support max requirements in InstanceTypeRequest

## 0.1.6 (2020-11-30)

* Handle null inputSpec/outputSpec when parsing workflow/describe

## 0.1.5 (2020-11-23)

* Fix DxFindDataObjects parsing of workflow results

## 0.1.4 (2020-11-16)

* Allow caching file name independenly of `describe()`

## 0.1.3 (2020-11-13)

* Add `DxInstanceType.matchesOrExceedes function`

## 0.1.2 (2020-11-12)

* Eliminate indeterminate comparisons by resource in DxInstanceType

## 0.1.1 (2020-11-06)

* Fix test
* Set number of API retries to 10
* Make `dxApi` a secondary parameter in `DxObject` subclasses

## 0.1.0 (2020-10-23)

* First release<|MERGE_RESOLUTION|>--- conflicted
+++ resolved
@@ -2,11 +2,8 @@
 
 ## in develop
 
-<<<<<<< HEAD
+* Unifies parsing of `choices` and `suggestions` in `DxIOParameter`
 * Add tags field to `DxFileDescribe`
-=======
-* Unifies parsing of `choices` and `suggestions` in `DxIOParameter`
->>>>>>> d7affdc0
 
 ## 0.6.0 (2021-07-12)
 
