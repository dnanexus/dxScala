--- conflicted
+++ resolved
@@ -5,11 +5,8 @@
 * Adds option to `DxApi.describeFilesBulk` to search first in the workspace container
 * `DxApi.resolveDataObject` now searches in the current workspace and/or project if the project is not specified explicitly
 * Refactors `DxFindDataObjects` to use separate `DxFindDataObjectsConstraints` class for specifying constraints
-<<<<<<< HEAD
 * Uses the currently select project ID as the workspace ID when not running in a job.
-=======
 * Better handles insufficient permissions when requesting instance type price list
->>>>>>> 7f6a355f
 
 ## 0.5.2 (2021-06-29)
 
